--- conflicted
+++ resolved
@@ -182,16 +182,9 @@
     next unless space
     print_space_information.call(table_name, space)
   end
-<<<<<<< HEAD
 
   innodb_system.each_orphan do |table_name|
-=======
-  if not innodb_system.orphans.empty?
-    # files not in datadir/tmp will be seen as orphan even if present
-    print_space_orphan_information.call("(orphans/tmp)")
-    innodb_system.each_orphan do |table_name|
->>>>>>> 215406c2
-       print_space_orphan_information.call(table_name)
+    print_space_orphan_information.call(table_name)
   end
 
 end
